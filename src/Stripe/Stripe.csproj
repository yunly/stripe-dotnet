--- conflicted
+++ resolved
@@ -60,11 +60,8 @@
     </Compile>
     <Compile Include="Constants\BankAccountHolderType.cs" />
     <Compile Include="Entities\CustomerBankAccount.cs" />
-<<<<<<< HEAD
     <Compile Include="Entities\Source.cs" />
-=======
     <Compile Include="Entities\CountrySpec.cs" />
->>>>>>> 485959d4
     <Compile Include="Entities\StripeManagedAccountKeys.cs" />
     <Compile Include="Constants\StripeSubscriptionStatuses.cs" />
     <Compile Include="Entities\StripeBirthDay.cs" />
@@ -89,12 +86,9 @@
     <Compile Include="Constants\StripeRefundReasons.cs" />
     <Compile Include="Infrastructure\ExpandableProperty.cs" />
     <Compile Include="Infrastructure\Client.cs" />
-<<<<<<< HEAD
     <Compile Include="Infrastructure\SourceConverter.cs" />
-=======
     <Compile Include="Services\CountrySpecs\StripeCountrySpecListOptions.cs" />
     <Compile Include="Services\CountrySpecs\StripeCountrySpecService.cs" />
->>>>>>> 485959d4
     <Compile Include="Services\INestedOption.cs" />
     <Compile Include="Infrastructure\StripeExternalAccountConverter.cs" />
     <Compile Include="Services\Account\StripeAccountBankAccountOptions.cs" />
