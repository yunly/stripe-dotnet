--- conflicted
+++ resolved
@@ -61,11 +61,8 @@
     <Compile Include="..\SharedAssemblyInfo.cs">
       <Link>Properties\SharedAssemblyInfo.cs</Link>
     </Compile>
-<<<<<<< HEAD
     <Compile Include="Entities\StripeManagedAccountKeys.cs" />
-=======
     <Compile Include="Constants\StripeSubscriptionStatuses.cs" />
->>>>>>> 81591824
     <Compile Include="Entities\StripeBirthDay.cs" />
     <Compile Include="Entities\StripeAddress.cs" />
     <Compile Include="Entities\StripeDeclineChargeOn.cs" />
