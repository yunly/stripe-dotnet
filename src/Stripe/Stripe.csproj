﻿<?xml version="1.0" encoding="utf-8"?>
<Project ToolsVersion="4.0" DefaultTargets="Build" xmlns="http://schemas.microsoft.com/developer/msbuild/2003">
  <PropertyGroup>
    <Configuration Condition=" '$(Configuration)' == '' ">Debug</Configuration>
    <Platform Condition=" '$(Platform)' == '' ">AnyCPU</Platform>
    <ProductVersion>8.0.30703</ProductVersion>
    <SchemaVersion>2.0</SchemaVersion>
    <ProjectGuid>{E48E9AC1-3A88-406B-82FF-166B1E3C7A48}</ProjectGuid>
    <OutputType>Library</OutputType>
    <AppDesignerFolder>Properties</AppDesignerFolder>
    <RootNamespace>Stripe</RootNamespace>
    <AssemblyName>Stripe.net</AssemblyName>
    <TargetFrameworkVersion>v4.0</TargetFrameworkVersion>
    <FileAlignment>512</FileAlignment>
    <TargetFrameworkProfile />
    <SolutionDir Condition="$(SolutionDir) == '' Or $(SolutionDir) == '*Undefined*'">..\</SolutionDir>
    <RestorePackages>true</RestorePackages>
  </PropertyGroup>
  <PropertyGroup Condition=" '$(Configuration)|$(Platform)' == 'Debug|AnyCPU' ">
    <DebugSymbols>true</DebugSymbols>
    <DebugType>full</DebugType>
    <Optimize>false</Optimize>
    <OutputPath>bin\Debug\</OutputPath>
    <DefineConstants>TRACE;DEBUG;NET40</DefineConstants>
    <ErrorReport>prompt</ErrorReport>
    <WarningLevel>4</WarningLevel>
  </PropertyGroup>
  <PropertyGroup Condition=" '$(Configuration)|$(Platform)' == 'Release|AnyCPU' ">
    <DebugType>pdbonly</DebugType>
    <Optimize>true</Optimize>
    <OutputPath>bin\Release\</OutputPath>
    <DefineConstants>TRACE;NET40</DefineConstants>
    <ErrorReport>prompt</ErrorReport>
    <WarningLevel>4</WarningLevel>
  </PropertyGroup>
  <ItemGroup>
    <Reference Include="Microsoft.CSharp" />
    <Reference Include="Newtonsoft.Json, Version=6.0.0.0, Culture=neutral, PublicKeyToken=30ad4fe6b2a6aeed, processorArchitecture=MSIL">
      <SpecificVersion>False</SpecificVersion>
      <HintPath>..\packages\Newtonsoft.Json.6.0.6\lib\net40\Newtonsoft.Json.dll</HintPath>
    </Reference>
    <Reference Include="System" />
    <Reference Include="System.configuration" />
    <Reference Include="System.Core" />
    <Reference Include="System.Web" />
    <Reference Include="System.Xml.Linq" />
    <Reference Include="System.Data.DataSetExtensions" />
    <Reference Include="System.Data" />
    <Reference Include="System.Xml" />
  </ItemGroup>
  <ItemGroup>
    <Compile Include="..\SharedAssemblyInfo.cs">
      <Link>Properties\SharedAssemblyInfo.cs</Link>
    </Compile>
    <Compile Include="Entities\StripeList.cs" />
    <Compile Include="Entities\StripeRefund.cs" />
    <Compile Include="Entities\StripeBankAccount.cs" />
    <Compile Include="Entities\StripeBalanceTransaction.cs" />
    <Compile Include="Entities\StripeFee.cs" />
    <Compile Include="Entities\StripeObject.cs" />
    <Compile Include="Entities\StripeRecipientActiveAccount.cs" />
<<<<<<< HEAD
    <Compile Include="Entities\StripeTransferReversal.cs" />
=======
    <Compile Include="Entities\StripeRefundReasons.cs" />
>>>>>>> ccf8dcaa
    <Compile Include="Infrastructure\ExpandableProperty.cs" />
    <Compile Include="Services\Balance\StripeBalanceTransactionListOptions.cs" />
    <Compile Include="Services\Refunds\StripeRefundCreateOptions.cs" />
    <Compile Include="Services\Refunds\StripeRefundService.cs" />
    <Compile Include="Services\Refunds\StripeRefundUpdateOptions.cs" />
    <Compile Include="Services\StripeDateFilter.cs" />
    <Compile Include="Entities\StripeApplicationFeeRefund.cs" />
    <Compile Include="Entities\StripeApplicationFee.cs" />
    <Compile Include="Entities\StripeBalanceAmount.cs" />
    <Compile Include="Entities\StripeBalance.cs" />
    <Compile Include="Entities\StripeCardList.cs" />
    <Compile Include="Entities\StripeDispute.cs" />
    <Compile Include="Entities\StripeAccount.cs" />
    <Compile Include="Entities\StripeEventData.cs" />
    <Compile Include="Entities\StripeEvent.cs" />
    <Compile Include="Entities\StripeInvoice.cs" />
    <Compile Include="Entities\StripeInvoiceLineItem.cs" />
    <Compile Include="Entities\StripeError.cs" />
    <Compile Include="Entities\StripeOAuthToken.cs" />
    <Compile Include="Entities\StripePeriod.cs" />
    <Compile Include="Entities\StripeRecipient.cs" />
    <Compile Include="Entities\StripeSubscriptionList.cs" />
    <Compile Include="Entities\StripeToken.cs" />
    <Compile Include="Entities\StripeCharge.cs" />
    <Compile Include="Entities\StripeCard.cs" />
    <Compile Include="Entities\StripePlan.cs" />
    <Compile Include="Entities\StripeSubscription.cs" />
    <Compile Include="Entities\StripeCoupon.cs" />
    <Compile Include="Entities\StripeDiscount.cs" />
    <Compile Include="Entities\StripeTransfer.cs" />
    <Compile Include="Infrastructure\EpochTime.cs" />
    <Compile Include="Infrastructure\StripeConfiguration.cs" />
    <Compile Include="Infrastructure\StripeDateTimeConverter.cs" />
    <Compile Include="Infrastructure\Mapper.cs" />
    <Compile Include="Entities\StripeCustomer.cs" />
    <Compile Include="Properties\InternalsVisibleTo.cs" />
    <Compile Include="Services\Account\StripeAccountService.cs" />
    <Compile Include="Services\ApplicationFees\StripeApplicationFeeListOptions.cs" />
    <Compile Include="Services\Balance\StripeBalanceService.cs" />
    <Compile Include="Services\StripeBankAccountOptions.cs" />
    <Compile Include="Services\ApplicationFees\StripeApplicationFeeService.cs" />
    <Compile Include="Services\Cards\StripeCardCreateOptions.cs" />
    <Compile Include="Services\Cards\StripeCardService.cs">
      <SubType>Code</SubType>
    </Compile>
    <Compile Include="Services\Cards\StripeCardUpdateOptions.cs" />
    <Compile Include="Services\Charges\StripeChargeListOptions.cs" />
    <Compile Include="Services\Customers\StripeCustomerListOptions.cs" />
    <Compile Include="Services\Disputes\StripeDisputeService.cs" />
    <Compile Include="Services\Events\StripeEventListOptions.cs" />
    <Compile Include="Services\Events\StripeEventService.cs" />
    <Compile Include="Services\Events\StripeEventUtility.cs" />
    <Compile Include="Services\InvoiceItems\StripeInvoiceItemListOptions.cs" />
    <Compile Include="Services\InvoiceItems\StripeInvoiceItemUpdateOptions.cs" />
    <Compile Include="Services\InvoiceItems\StripeInvoiceItemCreateOptions.cs" />
    <Compile Include="Services\InvoiceItems\StripeInvoiceItemService.cs" />
    <Compile Include="Services\Invoices\StripeInvoiceListOptions.cs" />
    <Compile Include="Services\Invoices\StripeInvoiceService.cs" />
    <Compile Include="Services\StripeCreditCardOptions.cs" />
    <Compile Include="Services\Charges\StripeChargeCreateOptions.cs" />
    <Compile Include="Services\Charges\StripeChargeService.cs" />
    <Compile Include="Services\Coupons\StripeCouponCreateOptions.cs" />
    <Compile Include="Services\Coupons\StripeCouponService.cs" />
    <Compile Include="Services\Customers\StripeCustomerUpdateOptions.cs" />
    <Compile Include="Services\Customers\StripeCustomerCreateOptions.cs" />
    <Compile Include="Services\Customers\StripeCustomerService.cs" />
    <Compile Include="Services\Invoices\StripeInvoiceUpdateOptions.cs" />
    <Compile Include="Services\OAuth\StripeOAuthTokenCreateOptions.cs" />
    <Compile Include="Services\OAuth\StripeOAuthTokenService.cs" />
    <Compile Include="Services\Plans\StripePlanCreateOptions.cs" />
    <Compile Include="Services\Plans\StripePlanService.cs" />
    <Compile Include="Services\Plans\StripePlanUpdateOptions.cs" />
    <Compile Include="Services\Recipients\StripeRecipientListOptions.cs" />
    <Compile Include="Services\Recipients\StripeRecipientCreateOptions.cs" />
    <Compile Include="Services\Recipients\StripeRecipientService.cs" />
    <Compile Include="Services\Recipients\StripeRecipientUpdateOptions.cs" />
    <Compile Include="Services\StripeListOptions.cs" />
    <Compile Include="Services\StripeService.cs" />
    <Compile Include="Services\Subscriptions\StripeSubscriptionUpdateOptions.cs" />
    <Compile Include="Services\Subscriptions\StripeSubscriptionService.cs" />
    <Compile Include="Services\Subscriptions\StripeSubscriptionCreateOptions.cs" />
    <Compile Include="Services\Tokens\StripeTokenCreateOptions.cs" />
    <Compile Include="Services\Tokens\StripeTokenService.cs" />
    <Compile Include="Infrastructure\StripeException.cs" />
    <Compile Include="Infrastructure\Urls.cs" />
    <Compile Include="Infrastructure\ParameterBuilder.cs" />
    <Compile Include="Infrastructure\Requestor.cs" />
    <Compile Include="Services\Transfers\StripeTransferListOptions.cs" />
    <Compile Include="Services\Transfers\StripeTransferCreateOptions.cs" />
    <Compile Include="Services\Transfers\StripeTransferService.cs" />
    <Compile Include="Types\StripeTransferFailureCodes.cs" />
    <Compile Include="Types\StripeEvents.cs" />
  </ItemGroup>
  <ItemGroup>
    <None Include="packages.config" />
  </ItemGroup>
  <Import Project="$(MSBuildToolsPath)\Microsoft.CSharp.targets" />
  <PropertyGroup>
    <PostBuildEvent>
    </PostBuildEvent>
  </PropertyGroup>
  <Import Project="$(SolutionDir)\.nuget\NuGet.targets" Condition="Exists('$(SolutionDir)\.nuget\NuGet.targets')" />
</Project><|MERGE_RESOLUTION|>--- conflicted
+++ resolved
@@ -59,11 +59,8 @@
     <Compile Include="Entities\StripeFee.cs" />
     <Compile Include="Entities\StripeObject.cs" />
     <Compile Include="Entities\StripeRecipientActiveAccount.cs" />
-<<<<<<< HEAD
     <Compile Include="Entities\StripeTransferReversal.cs" />
-=======
     <Compile Include="Entities\StripeRefundReasons.cs" />
->>>>>>> ccf8dcaa
     <Compile Include="Infrastructure\ExpandableProperty.cs" />
     <Compile Include="Services\Balance\StripeBalanceTransactionListOptions.cs" />
     <Compile Include="Services\Refunds\StripeRefundCreateOptions.cs" />
