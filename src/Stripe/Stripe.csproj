--- conflicted
+++ resolved
@@ -51,13 +51,10 @@
     <Compile Include="..\SharedAssemblyInfo.cs">
       <Link>Properties\SharedAssemblyInfo.cs</Link>
     </Compile>
-<<<<<<< HEAD
     <Compile Include="Entities\StripeApplicationFeeRefund.cs" />
     <Compile Include="Entities\StripeApplicationFee.cs" />
-=======
-    <Compile Include="Entities\StripeAmount.cs" />
+    <Compile Include="Entities\StripeBalanceAmount.cs" />
     <Compile Include="Entities\StripeBalance.cs" />
->>>>>>> 4285f651
     <Compile Include="Entities\StripeCardList.cs" />
     <Compile Include="Entities\StripeDispute.cs" />
     <Compile Include="Entities\StripeAccount.cs" />
