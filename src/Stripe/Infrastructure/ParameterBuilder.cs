﻿using Newtonsoft.Json;
using Stripe.Infrastructure;
using System;
using System.Collections.Generic;
using System.Linq;
using System.Net;
using System.Reflection;
using System.Text.RegularExpressions;

namespace Stripe
{
    internal static class ParameterBuilder
    {
        public static string ApplyAllParameters(this StripeService service, object obj, string url, bool isListMethod)
        {
            string newUrl = url;

            if (obj != null)
            {
                foreach (var property in obj.GetType().GetProperties(BindingFlags.NonPublic | BindingFlags.Public | BindingFlags.Instance))
                {
                    var value = property.GetValue(obj, null);
                    if (value == null) continue;

                    foreach (var attribute in property.GetCustomAttributes(typeof(JsonPropertyAttribute), false).Cast<JsonPropertyAttribute>())
                    {
                        // simplify this crap
                        if (attribute.PropertyName.ToLower().Contains("metadata"))
                        {
                            var metadata = (Dictionary<string, string>)value;

                            foreach (string key in metadata.Keys)
                            {
                                newUrl = ApplyParameterToUrl(newUrl, string.Format("metadata[{0}]", key), metadata[key]);
                            }
                        }
                        else if (property.PropertyType == typeof(StripeDateFilter))
                        {
                            var filter = (StripeDateFilter)value;

                            if (filter.EqualTo.HasValue)
                                newUrl = ApplyParameterToUrl(newUrl, attribute.PropertyName, filter.EqualTo.Value.ConvertDateTimeToEpoch().ToString());
                            else
                                if (filter.LessThan.HasValue)
                                    newUrl = ApplyParameterToUrl(newUrl, attribute.PropertyName + "[lt]", filter.LessThan.Value.ConvertDateTimeToEpoch().ToString());

                            if (filter.LessThanOrEqual.HasValue)
                                newUrl = ApplyParameterToUrl(newUrl, attribute.PropertyName + "[lte]", filter.LessThanOrEqual.Value.ConvertDateTimeToEpoch().ToString());

                            if (filter.GreaterThan.HasValue)
                                newUrl = ApplyParameterToUrl(newUrl, attribute.PropertyName + "[gt]", filter.GreaterThan.Value.ConvertDateTimeToEpoch().ToString());

                            if (filter.GreaterThanOrEqual.HasValue)
                                newUrl = ApplyParameterToUrl(newUrl, attribute.PropertyName + "[gte]", filter.GreaterThanOrEqual.Value.ConvertDateTimeToEpoch().ToString());
                        }
                        else if (property.PropertyType == typeof(StripeBankAccountOptions))
                        {
                            var options = (StripeBankAccountOptions)value;
                            newUrl = ApplyNestedObjectProperties(newUrl, options);
                        }
                        else if (property.PropertyType == typeof(StripeCreditCardOptions))
                        {
                            var options = (StripeCreditCardOptions)value;
                            newUrl = ApplyNestedObjectProperties(newUrl, options);
                        }
                        else if (property.PropertyType == typeof(StripeSourceOptions))
                        {
                            var options = (StripeSourceOptions)value;
                            newUrl = ApplyNestedObjectProperties(newUrl, options);
                        }
                        else if (property.PropertyType == typeof(SourceCard))
                        {
                            var options = (SourceCard)value;
                            newUrl = ApplyNestedObjectProperties(newUrl, options);
                        }
                        else if (property.PropertyType == typeof(StripeAccountCardOptions))
                        {
                            var options = (StripeAccountCardOptions)value;
                            newUrl = ApplyNestedObjectProperties(newUrl, options);
                        }
                        else if (property.PropertyType == typeof(StripeAccountBankAccountOptions))
                        {
                            var options = (StripeAccountBankAccountOptions)value;
                            newUrl = ApplyNestedObjectProperties(newUrl, options);
                        }
<<<<<<< HEAD
                        // end the crap
=======
                        else if (property.PropertyType == typeof(StripeAccountLegalEntityOptions))
                        {
                            var sripeAccountLegalEntityOptions = (StripeAccountLegalEntityOptions)value;
                            newUrl = ApplyNestedObjectProperties(newUrl, sripeAccountLegalEntityOptions);
                        }
                        else if (property.PropertyType == typeof(StripeAccountTosAcceptanceOptions))
                        {
                            var stripeAccountTosAcceptanceOptions = (StripeAccountTosAcceptanceOptions)value;
                            newUrl = ApplyNestedObjectProperties(newUrl, stripeAccountTosAcceptanceOptions);
                        }
>>>>>>> fbc92cdf
                        else
                        {
                            newUrl = ApplyParameterToUrl(newUrl, attribute.PropertyName, value.ToString());
                        }
                    }
                }
            }

            if (service != null)
            {
                var propertiesToExpand = service.GetType()
                    .GetProperties(BindingFlags.Public | BindingFlags.Instance)
                    .Where(p => p.Name.StartsWith("Expand") && p.PropertyType == typeof(bool))
                    .Where(p => (bool)p.GetValue(service, null))
                    .Select(p => p.Name);

                foreach (var propertyName in propertiesToExpand)
                {
                    string expandPropertyName = propertyName.Substring("Expand".Length);
                    expandPropertyName = Regex.Replace(expandPropertyName, "([a-z])([A-Z])", "$1_$2").ToLower();

                    if (isListMethod)
                    {
                        expandPropertyName = "data." + expandPropertyName;
                    }

                    newUrl = ApplyParameterToUrl(newUrl, "expand[]", expandPropertyName);
                }
            }

            return newUrl;
        }

        public static string ApplyParameterToUrl(string url, string argument, string value)
        {
            var token = "&";

            if (!url.Contains("?"))
                token = "?";

            return string.Format("{0}{1}{2}={3}", url, token, argument, WebUtility.UrlEncode(value));
        }

        private static string ApplyNestedObjectProperties(string newUrl, object nestedObject)
        {
            foreach (var prop in nestedObject.GetType().GetProperties(BindingFlags.NonPublic | BindingFlags.Public | BindingFlags.Instance))
            {
                var val = prop.GetValue(nestedObject, null);
                if (val == null) continue;

                foreach (var attr in prop.GetCustomAttributes(typeof(JsonPropertyAttribute), false).Cast<JsonPropertyAttribute>())
                {
                    newUrl = ApplyParameterToUrl(newUrl, attr.PropertyName, val.ToString());
                }
            }

            return newUrl;
        }
    }
}<|MERGE_RESOLUTION|>--- conflicted
+++ resolved
@@ -83,20 +83,12 @@
                             var options = (StripeAccountBankAccountOptions)value;
                             newUrl = ApplyNestedObjectProperties(newUrl, options);
                         }
-<<<<<<< HEAD
-                        // end the crap
-=======
                         else if (property.PropertyType == typeof(StripeAccountLegalEntityOptions))
                         {
                             var sripeAccountLegalEntityOptions = (StripeAccountLegalEntityOptions)value;
                             newUrl = ApplyNestedObjectProperties(newUrl, sripeAccountLegalEntityOptions);
                         }
-                        else if (property.PropertyType == typeof(StripeAccountTosAcceptanceOptions))
-                        {
-                            var stripeAccountTosAcceptanceOptions = (StripeAccountTosAcceptanceOptions)value;
-                            newUrl = ApplyNestedObjectProperties(newUrl, stripeAccountTosAcceptanceOptions);
-                        }
->>>>>>> fbc92cdf
+                        // end the crap
                         else
                         {
                             newUrl = ApplyParameterToUrl(newUrl, attribute.PropertyName, value.ToString());
