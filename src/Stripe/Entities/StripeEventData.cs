--- conflicted
+++ resolved
@@ -2,31 +2,20 @@
 
 namespace Stripe
 {
-<<<<<<< HEAD
-    public class StripeEventData
-    {
-        [JsonProperty("previous_attributes")]
-        public dynamic PreviousAttributes { get; set; }
-
-        [JsonProperty("object")]
-        public dynamic Object { get; set; }
-    }
-=======
 	public class StripeEventData
 	{
-#if NET40  
+#if NET40
 		[JsonProperty("previous_attributes")]
 		public dynamic PreviousAttributes { get; set; }
 
-		[JsonProperty("object")]
+		[JsonProperty("object")]
 		public dynamic Object { get; set; }
-#else
-		[JsonProperty("previous_attributes")]
-		public object PreviousAttributes { get; set; }
-
-		[JsonProperty("object")]
-		public object Object { get; set; }
+#else
+		[JsonProperty("previous_attributes")]
+		public object PreviousAttributes { get; set; }
+
+		[JsonProperty("object")]
+		public object Object { get; set; }
 #endif
 	}
->>>>>>> db039cd0
 }